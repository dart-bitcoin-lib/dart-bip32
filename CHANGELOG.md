## 1.0.0

- Initial version, created by anicdh

## 1.0.1

- Format code & add description

## 1.0.2

- Change version bs58check

## 1.0.3

- Change generate BIP32 from function to factory

## 1.0.4

- Fix error message when generate BIP32 from private key
- Fix argument of wif decode function

## 1.0.5

- Fix wif decodeRaw function

## 1.0.6

- Fix derive bug

## 1.0.8

- Update pointycastle version to 2.0.0

<<<<<<< HEAD
## 1.0.10

- Fix sign

## 2.0.0
- Add null-safety
=======
## 2.0.0

- Update packages

## 2.0.0+1

- Fix

## 2.1.0
- fix bigIntDecode

## 2.1.1
- fix bigIntEncoding
>>>>>>> 182b4416
<|MERGE_RESOLUTION|>--- conflicted
+++ resolved
@@ -31,14 +31,10 @@
 
 - Update pointycastle version to 2.0.0
 
-<<<<<<< HEAD
 ## 1.0.10
 
 - Fix sign
 
-## 2.0.0
-- Add null-safety
-=======
 ## 2.0.0
 
 - Update packages
@@ -51,5 +47,4 @@
 - fix bigIntDecode
 
 ## 2.1.1
-- fix bigIntEncoding
->>>>>>> 182b4416
+- fix bigIntEncoding